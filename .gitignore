--- conflicted
+++ resolved
@@ -177,16 +177,6 @@
 # Virtual environments
 .venv*
 .venv
-<<<<<<< HEAD
-.venv*
-uv.lock
-
-.vscode
-
-video_mode_output
-
-.vscode
-=======
 .venv-simulated
 uv.lock
 
@@ -196,4 +186,3 @@
 
 # Saved data
 video_mode_output
->>>>>>> db853637
