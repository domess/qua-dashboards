--- conflicted
+++ resolved
@@ -90,67 +90,6 @@
     fig.update_layout(xaxis_title=xaxis_label, yaxis_title=yaxis_label)
     return fig
 
-<<<<<<< HEAD
-# NOT NEEDED ANYMORE
-def xarray_to_plotly_click(da: xr.DataArray, added_points):
-    """Convert an xarray DataArray to a Plotly figure.
-       Add a separate trace (go.Scatter) for added points by clicks
-
-    Args:
-        da (xr.DataArray): The data array to convert.
-        added_points (dict): Added points by clicking on the figure
-
-    Returns:
-        plotly.graph_objects.Figure: A Plotly figure with the data.
-    """
-    if len(da.coords) != 2:
-        raise ValueError("DataArray must have exactly 2 coordinates.")
-
-    coords_iter = iter(da.coords.items())
-
-    y_label, y_coord = next(coords_iter)
-    y_label = y_coord.attrs.get("long_name", y_label)
-    y_unit = y_coord.attrs.get("units", "")
-
-    x_label, x_coord = next(coords_iter)
-    x_label = x_coord.attrs.get("long_name", x_label)
-    x_unit = x_coord.attrs.get("units", "")
-
-    z_label = da.attrs.get("long_name", da.name or "Value")
-    z_unit = da.attrs.get("units", "")
-
-    xaxis_label = f"{x_label} ({x_unit})" if x_unit else x_label
-    yaxis_label = f"{y_label} ({y_unit})" if y_unit else y_label
-    zaxis_label = f"{z_label} ({z_unit})" if z_unit else z_label
-
-    fig = go.Figure(data=[
-        go.Heatmap(
-            z=da.values,
-            x=x_coord.values,
-            y=y_coord.values,
-            colorscale="plasma",
-            colorbar=dict(title=zaxis_label),
-            name='',
-        ),
-        go.Scatter(
-            x=added_points['x'], 
-            y=added_points['y'], 
-            mode='markers + text', 
-            marker=dict(color='white', size=10, line=dict(color='black', width=1)),
-            text=added_points['labels'],
-            textposition='top center',#'middle center', 
-            textfont=dict(color='white'), #,shadow='1px 1px 10px white'), # offset-x | offset-y | blur-radius | color
-            showlegend=False,
-            name='',
-        ),
-    ])
-    fig.update_layout(xaxis_title=xaxis_label, yaxis_title=yaxis_label,
-                      clickmode = 'event + select')
-    return fig
-
-
-=======
->>>>>>> aaea054d
 def xarray_to_heatmap(da: xr.DataArray):
     """Convert an xarray DataArray to a Plotly heatmap.
 
