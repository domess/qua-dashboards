--- conflicted
+++ resolved
@@ -1,5 +1,5 @@
 import logging
-from typing import Any, Dict, List, Optional, Union
+from typing import Any, Dict, List, Optional
 
 import plotly.graph_objects as go
 import xarray as xr
@@ -168,10 +168,6 @@
 
         if isinstance(annotations_data, dict):
             overlay_traces = generate_annotation_traces(annotations_data, viewer_ui_state_input)
-<<<<<<< HEAD
-=======
-            #overlay_traces = generate_annotation_traces(annotations_data, viewer_ui_state_input["selected_point_to_move"], viewer_ui_state_input["selected_point_for_line"])
->>>>>>> 953c6bb4
             for trace_dict in overlay_traces:
                 if isinstance(trace_dict, dict):
                     fig.add_trace(go.Scatter(**trace_dict))
@@ -208,7 +204,6 @@
             f"Registering callbacks for SharedViewerComponent '{self.component_id}'"
         )
 
-        ### TO DO: INCORPORATE VIEWER UI STATE STORE
         @app.callback(
             Output(self._get_id(self._MAIN_GRAPH_ID_SUFFIX), "figure"),
             Input(viewer_data_store_id, "data"),
@@ -262,10 +257,7 @@
                         f"for key '{data_key}'."
                     )
                     fig_to_display = self._create_figure_from_static_data(data_object,viewer_ui_state_input)
-<<<<<<< HEAD
-=======
                     fig_to_display.update_layout(showlegend=False)
->>>>>>> 953c6bb4
                 else:
                     logger.warning(
                         f"SharedViewer ({self.component_id}): Unrecognized data key "
