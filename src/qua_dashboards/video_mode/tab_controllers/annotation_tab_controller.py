import json
import logging
from typing import Dict, Any, List, Optional, Tuple
import re

import dash
import dash_bootstrap_components as dbc
import numpy as np
import xarray as xr
from dash import Dash, Input, Output, State, html, ctx
from dash.exceptions import PreventUpdate
from plotly import graph_objects as go

from qua_dashboards.utils import get_axis_limits
from qua_dashboards.video_mode.tab_controllers.base_tab_controller import (
    BaseTabController,
)
from qua_dashboards.video_mode import data_registry
from qua_dashboards.video_mode.utils.dash_utils import xarray_to_plotly
from qua_dashboards.video_mode.utils.annotation_utils import (
    calculate_slopes,
    find_closest_line_id,
)
from qua_dashboards.video_mode.utils.data_utils import load_data

logger = logging.getLogger(__name__)

__all__ = ["AnnotationTabController"]


# Ensure point/line counters are set to the next available unique index
def get_next_index(items: List[str], prefix: str) -> int:
    """Get the next available unique index for a given prefix.

    example:
    items = ["p_0", "p_1", "l_0", "l_1"]
    prefix = "p"
    get_next_index(items, prefix)
    >>> 2
    """
    max_idx = -1
    pattern = re.compile(rf"{prefix}_(\d+)")
    for item in items:
        match = pattern.fullmatch(str(item.get("id", "")))
        if not match:
            continue

        idx = int(match.group(1))
        max_idx = max(max_idx, idx)
    return max_idx + 1


class AnnotationTabController(BaseTabController):
    """
    Controls the 'Annotation & Analysis' tab in the Video Mode application.

    This tab allows users to import a static data frame (snapshot), annotate it
    with points and lines, save/load annotations, and perform basic analysis.
    It interacts with the SharedViewerComponent by updating the 'static_data'
    entry in the data_registry.
    """

    _TAB_LABEL = "Annotation & Analysis"
    _TAB_VALUE = "annotation-tab"

    # Control Suffixes (IDs for Dash components)
    _MODE_SELECTOR_SUFFIX = "mode-selector"
    _CLEAR_BUTTON_SUFFIX = "clear-button"
    _LOAD_DROPDOWN_SUFFIX = "load-dropdown"
    _LOAD_BUTTON_SUFFIX = "load-button"
    _SAVE_BUTTON_SUFFIX = "save-button"
    _SAVE_STATUS_SUFFIX = "save-status"
    _CALCULATE_BUTTON_SUFFIX = "calculate-button"
    _ANALYSIS_RESULTS_SUFFIX = "analysis-results"
    _IMPORT_LIVE_FRAME_BUTTON_SUFFIX = "import-live-frame-button"
    _LOAD_FROM_DISK_BUTTON_SUFFIX = "load-from-disk-button"
    _LOAD_FROM_DISK_INPUT_SUFFIX = "load-from-disk-input"
    _SHOW_LABELS_CHECKLIST_SUFFIX = "show-labels-checklist"

    def __init__(
        self,
        component_id: str = "annotation-tab-controller",
        point_select_tolerance: float = 0.025,  # Relative
        **kwargs: Any,
    ) -> None:
        """Initializes the AnnotationTabController.

        Args:
            component_id: A unique string identifier for this component instance.
            point_select_tolerance: Click tolerance (relative to figure diagonal)
                for selecting existing points/lines.
            **kwargs: Additional keyword arguments passed to BaseComponent.
        """
        super().__init__(component_id=component_id, **kwargs)
        self._relative_click_tolerance = max(0.001, point_select_tolerance)
        self._absolute_click_tolerance: float = 1.0  # Default, updated with figure

        # Transient UI state for interactions
        self._selected_point_to_move: Optional[Dict[str, Any]] = {
            "is_moving": False,
            "point_id": None,
        }
        self._selected_indices_for_line: List[str] = []
        self._next_point_id_counter: int = 0  # Reset when new base_image is loaded
        self._next_line_id_counter: int = 0  # Reset when new base_image is loaded
<<<<<<< HEAD
        self._show_point_labels = True
        self._translate_all: Optional[Dict[str, Any]] = {
            "translate": False,
            "clicked_point": None,
        }
=======
        self._show_labels = ['points']
>>>>>>> 9048bb11

        logger.info(f"AnnotationTabController '{self.component_id}' initialized.")

    def _get_default_static_data_object(
        self, base_image: Optional[xr.DataArray] = None
    ) -> Dict[str, Any]:
        """Creates a default structure for the 'static_data' registry object."""
        return {
            "base_image_data": base_image,
            "annotations": {"points": [], "lines": []},
        }

    def _extract_base_image_from_live_data(self) -> Optional[xr.DataArray]:
        """Extracts the base image from the current live data in the registry

        Returns:
            xr.DataArray: The base image data, or None if not found.
        """
        live_data = data_registry.get_data(data_registry.LIVE_DATA_KEY)
        if not isinstance(live_data, dict):
            logger.warning(
                f"{self.component_id}: Live data is not a dictionary. Using empty "
                "static data object."
            )
            return None
        base_image = live_data.get("base_image_data")
        if not isinstance(base_image, xr.DataArray):
            logger.warning(
                f"{self.component_id}: Live data does not contain a valid base image. "
                "Using empty static data object."
            )
            return None
        return base_image

    def _get_new_point_id(self) -> str:
        """Generates a unique ID for a new point."""
        # Simple counter for this session, reset if base image changes.
        # Or use UUIDs for global uniqueness if points might be merged across sessions.
        pid = f"p_{self._next_point_id_counter}"
        self._next_point_id_counter += 1
        return pid

    def _get_new_line_id(self) -> str:
        """Generates a unique ID for a new line."""
        lid = f"l_{self._next_line_id_counter}"
        self._next_line_id_counter += 1
        return lid

    def _reset_transient_state(self):
        """Resets transient UI state, typically when a new image is loaded."""
        self._selected_point_to_move = {"is_moving": False, "point_id": None}
        self._selected_indices_for_line = []
        self._next_point_id_counter = 0
        self._next_line_id_counter = 0
<<<<<<< HEAD
        self._translate_all = {"translate": False, "clicked_point_x": None, "clicked_point_y": None}
=======
>>>>>>> 9048bb11
        logger.debug(f"{self.component_id}: Transient annotation state reset.")

    def get_layout(self) -> html.Div:
        """Generates the Dash layout for the Annotation tab."""
        logger.debug(f"Generating layout for {self.component_id}")
        checklist_options = [
            {"label": "point labels", "value": "points"},  # For point labels
            #{"label": "line labels", "value": "lines"},   # If we also want to introduce line labels            
        ]
        radio_options = [
            {"label": "Add/Move Points", "value": "point"},
            {"label": "Add Lines", "value": "line"},
            {"label": "Delete", "value": "delete"},
            {"label": "Translate all points and lines", "value": "translate-all"},
        ]

        controls_layout = dbc.CardBody(
            [
                dbc.Row(
                    [
                        dbc.Col(
                            dbc.Button(
                                "Import Live Frame",
                                id=self._get_id(self._IMPORT_LIVE_FRAME_BUTTON_SUFFIX),
                                color="primary",
                                className="mb-3 w-100",
                            ),
                            width=6,
                        ),
                        dbc.Col(
                            dbc.InputGroup(
                                [
                                    dbc.Button(
                                        "Load from Disk",
                                        id=self._get_id(
                                            self._LOAD_FROM_DISK_BUTTON_SUFFIX
                                        ),
                                        color="secondary",
                                    ),
                                    dbc.Input(
                                        id=self._get_id(
                                            self._LOAD_FROM_DISK_INPUT_SUFFIX
                                        ),
                                        placeholder="idx",
                                        type="text",
                                    ),
                                ],
                                className="mb-3",
                            ),
                            width=6,
                        ),
                    ],
                    className="g-2 mb-2",
                ),
                html.Hr(),
                html.H6("Show labels"),
                dbc.Checklist(
                    id=self._get_id(self._SHOW_LABELS_CHECKLIST_SUFFIX),
                    options = checklist_options,
                    value = ["points"],
                    className="mb-3 me-2",
                ),
                html.Hr(),                
                dbc.RadioItems(
                    id=self._get_id(self._MODE_SELECTOR_SUFFIX),
                    options=radio_options,
                    value="point",
                    className="mb-3",
                ),
                dbc.Button(
                    "Clear Annotations",
                    id=self._get_id(self._CLEAR_BUTTON_SUFFIX),
                    color="warning",
                    size="sm",
                    className="mb-3 me-2",
                ),
                html.Hr(),
                html.H6("Analysis"),
                dbc.Button(
                    "Calculate Slopes",
                    id=self._get_id(self._CALCULATE_BUTTON_SUFFIX),
                    color="info",
                    size="sm",
                    className="mb-2",
                ),
                html.Pre(
                    id=self._get_id(self._ANALYSIS_RESULTS_SUFFIX),
                    className="border rounded analysis-results-dark p-1 mb-3",
                    style={
                        "maxHeight": "100px",
                        "overflowY": "auto",
                        "fontSize": "0.8em",
                    },
                ),
            ]
        )

        other_components = []

        return html.Div(
            [
                dbc.Card(
                    controls_layout,
                    color="dark",
                    inverse=True,
                    className="h-100 tab-card-dark",
                ),
                *other_components,
            ]
        )

    def on_tab_activated(self) -> Dict[str, Any]:
        """Handles logic when the annotation tab becomes active."""
        from qua_dashboards.video_mode.video_mode_component import VideoModeComponent

        logger.info(f"{self.component_id} activated.")

        # Ensure a default static_data object exists in the registry
        static_data_obj = data_registry.get_data(data_registry.STATIC_DATA_KEY)
        current_version = data_registry.get_current_version(
            data_registry.STATIC_DATA_KEY
        )

        if static_data_obj is None or current_version is None:
            logger.info(
                f"{self.component_id}: No static data found in registry. "
                "Initializing with default or latest live data."
            )
            base_image = self._extract_base_image_from_live_data()
            default_obj = self._get_default_static_data_object(base_image=base_image)
            current_version = data_registry.set_data(
                data_registry.STATIC_DATA_KEY, default_obj
            )
            self._reset_transient_state()  # Reset IDs if creating new
            # Update click tolerance if there's a base image in the default
            if default_obj.get("base_image_data") is not None:
                fig = xarray_to_plotly(default_obj["base_image_data"])
                self._update_click_tolerance(fig=fig)
            # Ensure static_data_obj is set for counter logic
            static_data_obj = default_obj

        annotations = static_data_obj.get("annotations", {}) if static_data_obj else {}
        self._next_point_id_counter = get_next_index(annotations.get("points", []), "p")
        self._next_line_id_counter = get_next_index(annotations.get("lines", []), "l")

        viewer_data_store_payload = {
            "key": data_registry.STATIC_DATA_KEY,
            "version": current_version,
        }
        viewer_ui_state_store_payload = {
            "selected_point_to_move": self._selected_point_to_move["point_id"],
            "selected_point_for_line": self._selected_indices_for_line,
            "show_labels": self._show_labels,
        }
        layout_config_payload = {"clickmode": "event+select"}

        return {
            VideoModeComponent.VIEWER_DATA_STORE_SUFFIX: viewer_data_store_payload,
            VideoModeComponent.VIEWER_UI_STATE_STORE_SUFFIX: viewer_ui_state_store_payload,
            VideoModeComponent.VIEWER_LAYOUT_CONFIG_STORE_SUFFIX: layout_config_payload,
        }

    def on_tab_deactivated(self) -> None:
        """Handles logic when the annotation tab becomes inactive."""
        logger.info(f"{self.component_id} deactivated.")
        self._reset_transient_state()  # Clear selections when tab is left

    def _update_click_tolerance(
        self,
        base_image_data: Optional[xr.DataArray] = None,
        fig: Optional[go.Figure] = None,
    ) -> None:
        """Updates the absolute click tolerance based on figure dimensions."""
        if base_image_data is None and fig is None:
            logger.warning(
                f"{self.component_id}: No base image or figure dict provided. "
                "Using default tolerance."
            )
            self._absolute_click_tolerance = 0.025  # Default small absolute
            return

        if isinstance(base_image_data, xr.DataArray):
            fig = xarray_to_plotly(base_image_data)

        if fig is None:
            logger.warning(
                f"{self.component_id}: No figure or base image provided. "
                "Using default tolerance."
            )
            self._absolute_click_tolerance = 0.025  # Default small absolute
            return

        try:
            x_limits, y_limits = get_axis_limits(fig=fig)
            if x_limits is None or y_limits is None:
                logger.warning(
                    f"{self.component_id}: Could not determine figure range for "
                    f"tolerance from base_image_data. Using default. "
                    f"x_limits: {x_limits}, y_limits: {y_limits}"
                )
                self._absolute_click_tolerance = 0.025
                return

            x_span, y_span = x_limits[1] - x_limits[0], y_limits[1] - y_limits[0]
            diag = np.sqrt(x_span**2 + y_span**2)
            if diag > 1e-9:  # Avoid division by zero or tiny diagonals
                self._absolute_click_tolerance = diag * self._relative_click_tolerance
            else:
                self._absolute_click_tolerance = 0.025  # Fallback for zero-size image

            logger.debug(
                f"{self.component_id}: Absolute click tolerance set to: "
                f"{self._absolute_click_tolerance:.4g}"
            )
        except Exception as e:
            logger.warning(
                f"{self.component_id}: Error calculating tolerance from base_image_data: {e}"
            )
            self._absolute_click_tolerance = 0.025

    def register_callbacks(
        self,
        app: Dash,
        orchestrator_stores: Dict[str, Any],
        shared_viewer_store_ids: Dict[str, Any],
        shared_viewer_graph_id: Dict[str, str],
    ) -> None:
        """Registers all callbacks for the AnnotationTabController."""
        from qua_dashboards.video_mode.video_mode_component import VideoModeComponent

        logger.info(f"Registering callbacks for {self.component_id}")

        latest_processed_data_store_id = orchestrator_stores[
            VideoModeComponent.LATEST_PROCESSED_DATA_STORE_SUFFIX
        ]
        viewer_data_store_id = orchestrator_stores[
            VideoModeComponent.VIEWER_DATA_STORE_SUFFIX
        ]
        viewer_ui_state_store_id = orchestrator_stores[
            VideoModeComponent.VIEWER_UI_STATE_STORE_SUFFIX
        ]
        self._register_import_live_frame_callback(
            app, latest_processed_data_store_id, viewer_data_store_id, viewer_ui_state_store_id
        )
        self._register_graph_interaction_callback(
            app, shared_viewer_graph_id, viewer_data_store_id, viewer_ui_state_store_id
        )
        self._register_clear_annotations_callback(
            app, viewer_data_store_id, viewer_ui_state_store_id
        )
        self._register_load_from_disk_callback(
            app, viewer_data_store_id, orchestrator_stores, viewer_ui_state_store_id
        )
        self._register_analysis_callback(
            app, viewer_data_store_id
        )
        self._register_mode_change(
            app, viewer_ui_state_store_id
        )

    def _register_mode_change(
            self,
            app:Dash,
            viewer_ui_state_store_id: Dict[str, Any],
    ) -> None:
        """Callback to reset all selected points when changing the mode"""

        @app.callback(
            Output(viewer_ui_state_store_id, "data", allow_duplicate=True),
            Input(self._get_id(self._MODE_SELECTOR_SUFFIX), "value"),
            prevent_initial_call = True,
        )
        def _mode_change(
            mode: str,
        ) -> Dict[str, Any]:
            # NOT self._reset_transient_state(), otherwise labels are reset!
            self._selected_point_to_move = {"is_moving": False, "point_id": None}
            self._selected_indices_for_line = []
            viewer_ui_state_store_payload = {
                "selected_point_to_move": self._selected_point_to_move["point_id"],
                "selected_point_for_line": self._selected_indices_for_line,
                "show_labels": self._show_labels,
            }
            return viewer_ui_state_store_payload

    def _register_import_live_frame_callback(
        self,
        app: Dash,
        latest_processed_data_store_id: Dict[str, str],
        viewer_data_store_id: Dict[str, str],
        viewer_ui_state_store_id: Dict[str, Any],
    ) -> None:
        """Callback to import the current live frame as a static snapshot."""

        @app.callback(
            Output(viewer_data_store_id, "data"),
            Output(viewer_ui_state_store_id, "data"),
            Input(self._get_id(self._IMPORT_LIVE_FRAME_BUTTON_SUFFIX), "n_clicks"),
            State(latest_processed_data_store_id, "data"),
            prevent_initial_call=True,
        )
        def _import_live_frame(
            n_clicks: int, live_data_ref: Optional[Dict[str, Any]]
        ) -> Tuple[Dict[str, Any],Dict[str, Any]]:
            if live_data_ref is None:
                logger.warning("Import Live Frame: No live data reference found.")
                raise PreventUpdate
            data_key = live_data_ref.get("key")
            if not data_key:
                logger.warning("Import Live Frame: Live data reference missing key.")
                raise PreventUpdate

            base_image = self._extract_base_image_from_live_data()
            if base_image is None:
                raise PreventUpdate
            new_static_object = self._get_default_static_data_object(
                base_image=base_image
            )
            new_version = data_registry.set_data(
                data_registry.STATIC_DATA_KEY, new_static_object
            )
            self._reset_transient_state()
            viewer_ui_state_store_payload = {
                "selected_point_to_move": self._selected_point_to_move["point_id"],
                "selected_point_for_line": self._selected_indices_for_line,
                "show_labels": self._show_labels,
            }

            self._update_click_tolerance(base_image_data=base_image)

            logger.info(
                f"{self.component_id}: Imported live frame. New static data version: {new_version}"
            )
            return {"key": data_registry.STATIC_DATA_KEY, "version": new_version}, viewer_ui_state_store_payload

    def _handle_point_mode_interaction(
        self,
        x: float,
        y: float,
        clicked_annotation_point_id: Optional[str],  # Now string ID
        current_annotations: Dict[str, List[Dict[str, Any]]],
    ) -> bool:
        """Handles graph interactions for 'point' mode. Modifies current_annotations. Returns True if changed."""
        points_list = current_annotations["points"]
        changed = False

        if (
            self._selected_point_to_move.get("is_moving")
            and self._selected_point_to_move.get("point_id") is not None
        ):
            point_id_to_move = self._selected_point_to_move["point_id"]
            for point in points_list:
                if point["id"] == point_id_to_move:
                    if point["x"] != x or point["y"] != y:
                        point["x"], point["y"] = x, y
                        changed = True
                    break
            self._selected_point_to_move = {"is_moving": False, "point_id": None}
        elif clicked_annotation_point_id is not None:
            self._selected_point_to_move = {
                "is_moving": True,
                "point_id": clicked_annotation_point_id,
            }
            # No change to data yet, just UI state
        else:  # Click on background, add new point
            new_point_id = self._get_new_point_id()
            points_list.append({"id": new_point_id, "x": x, "y": y})
            changed = True
        return changed

    def _handle_line_mode_interaction(
        self,
        clicked_annotation_point_id: Optional[str],  # Now string ID
        current_annotations: Dict[str, List[Dict[str, Any]]],
    ) -> bool:
        """Handles graph interactions for 'line' mode. Modifies current_annotations. Returns True if changed."""
        if clicked_annotation_point_id is None:
            return False

        lines_list = current_annotations["lines"]
        points_list = current_annotations["points"]
        changed = False

        # Ensure the clicked point actually exists
        if not any(p["id"] == clicked_annotation_point_id for p in points_list):
            logger.warning(
                f"Line mode: Clicked point ID {clicked_annotation_point_id} not found."
            )
            return False

        if clicked_annotation_point_id not in self._selected_indices_for_line:
            self._selected_indices_for_line.append(clicked_annotation_point_id)
        else:
            self._selected_indices_for_line.remove(clicked_annotation_point_id)

        if len(self._selected_indices_for_line) == 2:
            id1, id2 = self._selected_indices_for_line
            is_dup = any(
                (line["start_point_id"] == id1 and line["end_point_id"] == id2)
                or (line["start_point_id"] == id2 and line["end_point_id"] == id1)
                for line in lines_list
            )
            if not is_dup and id1 != id2:
                new_line_id = self._get_new_line_id()
                lines_list.append(
                    {
                        "id": new_line_id,
                        "start_point_id": id1,
                        "end_point_id": id2,
                    }
                )
                changed = True
            self._selected_indices_for_line.clear()
        return changed

    def _handle_delete_mode_interaction(
        self,
        x: float,
        y: float,
        clicked_annotation_point_id: Optional[str],  # Now string ID
        current_annotations: Dict[str, List[Dict[str, Any]]],
    ) -> bool:
        """Handles graph interactions for 'delete' mode. Modifies current_annotations. Returns True if changed."""
        points_list = current_annotations["points"]
        lines_list = current_annotations["lines"]
        changed = False

        if clicked_annotation_point_id is not None:
            original_len = len(points_list)
            current_annotations["points"] = [
                p for p in points_list if p["id"] != clicked_annotation_point_id
            ]
            if len(current_annotations["points"]) < original_len:
                changed = True
                # Also remove lines connected to this point
                current_annotations["lines"] = [
                    line
                    for line in lines_list
                    if line["start_point_id"] != clicked_annotation_point_id
                    and line["end_point_id"] != clicked_annotation_point_id
                ]
        else:
            line_to_delete_id = find_closest_line_id(
                x, y, current_annotations, self._absolute_click_tolerance
            )
            if line_to_delete_id is not None:
                original_len = len(lines_list)
                current_annotations["lines"] = [
                    line for line in lines_list if line["id"] != line_to_delete_id
                ]
                if len(current_annotations["lines"]) < original_len:
                    changed = True
        return changed
    
    def _handle_translate_all_mode_interaction(
            self,
            x: float,
            y: float,
    ) -> None:
        """Handles graph interactions for 'translate all' mode. """
        # After first click: True (turn translation mode on); after second click: False (turn translation mode off)
        self._translate_all['translate'] = not self._translate_all['translate']

        # Add the clicked point when translation mode is turned on
        if self._translate_all['translate'] == True:
            self._translate_all['clicked_point_x'] = x
            self._translate_all['clicked_point_y'] = y
        # Remove the clicked point when translation mode is turned off
        else: 
            self._translate_all['clicked_point_x'] = None
            self._translate_all['clicked_point_y'] = None
        logging.debug(f'_translate_all: {self._translate_all}')
        return

    def _handle_hover_interaction(
        self,
        hover_data: Dict[str, Any],
        mode: str,
        current_annotations: Dict[str, List[Dict[str, Any]]],
    ) -> bool:
        """Handles graph hover for 'point' move. Modifies current_annotations. Returns True if changed."""
        if not(
            (
                mode == "point"
                and self._selected_point_to_move.get("is_moving")
                and self._selected_point_to_move.get("point_id") is not None
            )
            or
            (
                mode=="translate-all"
                and self._translate_all["translate"] == True
            )
        ):
            return False

        points_list = current_annotations["points"]
        hover_point_info = hover_data["points"][0]
        changed = False

        if mode == "point":
            point_id_to_move = self._selected_point_to_move["point_id"]

            is_hover_on_annotation = hover_point_info.get(
                "curveNumber", 0
            ) > 0 and hover_point_info.get("name", "").startswith("annotations_")
            
            if not is_hover_on_annotation:  # Only move if hovering over the base heatmap
                x_hover, y_hover = hover_point_info["x"], hover_point_info["y"]
                for point in points_list:
                    if point["id"] == point_id_to_move:
                        if point["x"] != x_hover or point["y"] != y_hover:
                            point["x"], point["y"] = x_hover, y_hover
                            changed = True
                        break
                else:  # Point to move not found (e.g., deleted mid-drag)
                    self._selected_point_to_move = {"is_moving": False, "point_id": None}
        
        elif mode == "translate-all":
            # Compute the direction vector (hover point - clicked point)
            x_hover, y_hover = hover_point_info["x"], hover_point_info["y"]
            x_clicked, y_clicked = self._translate_all["clicked_point_x"], self._translate_all["clicked_point_y"]
            dx, dy = x_hover - x_clicked, y_hover - y_clicked

            # Update the current annotations: Current coordinates + direction vector
            for point in points_list:
                point["x"], point["y"] = point["x"] + dx, point["y"] + dy
                changed = True

            # Update the clicked point
            x_clicked, y_clicked = x_clicked + dx, y_clicked + dy
            self._translate_all["clicked_point_x"], self._translate_all["clicked_point_y"] = x_clicked, y_clicked

        return changed

    def _register_graph_interaction_callback(
        self,
        app: Dash,
        shared_viewer_graph_id: Dict[str, str],
        viewer_data_store_id: Dict[str, str],
        viewer_ui_state_store_id: Dict[str, Any],
    ) -> None:
        """Callback to handle user interactions with the graph (clicks, hovers)."""

        @app.callback(
            Output(viewer_data_store_id, "data", allow_duplicate=True),
            Output(viewer_ui_state_store_id, "data", allow_duplicate=True),
            Input(shared_viewer_graph_id, "clickData"),
            Input(shared_viewer_graph_id, "hoverData"),
            Input(self._get_id(self._SHOW_LABELS_CHECKLIST_SUFFIX), "value"),
            State(self._get_id(self._MODE_SELECTOR_SUFFIX), "value"),
            State(viewer_data_store_id, "data"),  # Get current key and version
            prevent_initial_call=True,
        )
        def _handle_graph_interactions(
            click_data: Optional[Dict[str, Any]],
            hover_data: Optional[Dict[str, Any]],
            labels_list: List[str],
            mode: str,
            current_viewer_data_ref: Optional[Dict[str, str]],
        ) -> Tuple[Dict[str, Any],Dict[str, Any]]:
            if not self.is_active:
                raise PreventUpdate
            elif (
                not current_viewer_data_ref
                or current_viewer_data_ref.get("key") != data_registry.STATIC_DATA_KEY
            ):
                raise PreventUpdate

            logger.debug("-- AnnotationTabController._handle_graph_interactions --")
            logger.debug(f"  click_data: {click_data}")
            logger.debug(f"  hover_data: {hover_data}")
            logger.debug(f"  mode: {mode}")
            logger.debug(f"  current_viewer_data_ref: {current_viewer_data_ref}")

            static_data_object = data_registry.get_data(data_registry.STATIC_DATA_KEY)
            if not static_data_object or not isinstance(
                static_data_object.get("annotations"), dict
            ):
                logger.error(
                    f"{self.component_id}: Static data object or annotations missing/invalid."
                )
                raise PreventUpdate

            # Deep copy of annotations for modification
            annotations_copy = json.loads(json.dumps(static_data_object["annotations"]))
            interaction_changed_data = False

            graph_id_json_str = json.dumps(shared_viewer_graph_id, sort_keys=True)
            interaction_type = list(ctx.triggered_prop_ids)[0].split(".")[-1]
            logger.debug(f"triggered_prop_id: {interaction_type}")

            if (
                interaction_type == "clickData"
                and click_data
                and click_data.get("points")
            ):
                point_info = click_data["points"][0]
                x, y = point_info["x"], point_info["y"]
                logger.debug(f"  clickData point_info: {point_info}")
                curve_name = point_info.get("name", "")
                logger.debug(f"  curve_name: {curve_name}")
                custom_data_val = point_info.get("customdata")
                logger.debug(f"  custom_data_val: {custom_data_val}")
                clicked_annotation_point_id = None
                if isinstance(custom_data_val, list) and len(custom_data_val) > 0:
                    clicked_annotation_point_id = str(custom_data_val[0])
                elif isinstance(
                    custom_data_val, (str, int, float)
                ):  # If it's a direct ID
                    clicked_annotation_point_id = str(custom_data_val)

                if mode == "point":
                    interaction_changed_data = self._handle_point_mode_interaction(
                        x, y, clicked_annotation_point_id, annotations_copy
                    )
                elif mode == "line":
                    interaction_changed_data = self._handle_line_mode_interaction(
                        clicked_annotation_point_id, annotations_copy
                    )
                elif mode == "delete":
                    interaction_changed_data = self._handle_delete_mode_interaction(
                        x, y, clicked_annotation_point_id, annotations_copy
                    )
                elif mode == "translate-all":
                    self._handle_translate_all_mode_interaction(
                        x,y
                    )
            elif (
                interaction_type == "hoverData"
                and hover_data
                and hover_data.get("points")
            ):
                interaction_changed_data = self._handle_hover_interaction(
                    hover_data, mode, annotations_copy
                )
            elif (
                interaction_type == "value"  # Checklist for showing labels
            ):
                self._show_labels = labels_list
                logging.info(f"Callback triggered by checklist. Show labels: {self._show_labels}")

            # Potential improvement: Only update viewer_ui_state_store_payload, if there are changes.
            viewer_ui_state_store_payload = {
                "selected_point_to_move": self._selected_point_to_move["point_id"],
                "selected_point_for_line": self._selected_indices_for_line,
                "show_labels": self._show_labels,
            }

            if interaction_changed_data:
                new_static_data_object = {
                    "base_image_data": static_data_object["base_image_data"],
                    "annotations": annotations_copy,
                }
                new_version = data_registry.set_data(
                    data_registry.STATIC_DATA_KEY, new_static_data_object
                )
                self._next_point_id_counter = get_next_index(
                    annotations_copy.get("points", []), "p"
                )
                self._next_line_id_counter = get_next_index(
                    annotations_copy.get("lines", []), "l"
                )
                logger.debug(
                    f"{self.component_id}: Annotations updated. New version: {new_version}"
                )
                return {"key": data_registry.STATIC_DATA_KEY, "version": new_version}, viewer_ui_state_store_payload

            else:
                logger.debug("No changes to annotations") #, raising PreventUpdate")
                #raise PreventUpdate
                return dash.no_update, viewer_ui_state_store_payload

    def _register_clear_annotations_callback(
        self, 
        app: Dash, 
        viewer_data_store_id: Dict[str, str], 
        viewer_ui_state_store_id: Dict[str, Any],
    ) -> None:
        """Callback to clear all current annotations."""

        @app.callback(
            Output(viewer_data_store_id, "data", allow_duplicate=True),
            Output(viewer_ui_state_store_id, "data", allow_duplicate=True),
            Input(self._get_id(self._CLEAR_BUTTON_SUFFIX), "n_clicks"),
            State(viewer_data_store_id, "data"),
            prevent_initial_call=True,
        )
        def _clear_annotations(
            _n_clicks: int, current_viewer_data_ref: Optional[Dict[str, str]]
        ) -> Tuple[Dict[str, Any],Dict[str, Any]]:
            if (
                not current_viewer_data_ref
                or current_viewer_data_ref.get("key") != data_registry.STATIC_DATA_KEY
            ):
                logger.warning(
                    f"{self.component_id}: Clear annotations called "
                    "but not in static data mode."
                )
                raise PreventUpdate

            static_data_object = data_registry.get_data(data_registry.STATIC_DATA_KEY)
            if not static_data_object:
                base_image = None  # Or fetch a default if necessary
            else:
                base_image = static_data_object.get("base_image_data")

            cleared_static_object = self._get_default_static_data_object(
                base_image=base_image
            )
            new_version = data_registry.set_data(
                data_registry.STATIC_DATA_KEY, cleared_static_object
            )
            self._reset_transient_state()  # Also reset point/line ID counters
            viewer_ui_state_store_payload = {
                "selected_point_to_move": self._selected_point_to_move["point_id"],
                "selected_point_for_line": self._selected_indices_for_line,
                "show_labels": self._show_labels,
            }

            logger.info(
                f"{self.component_id}: Cleared annotations. New version: {new_version}"
            )
            return {"key": data_registry.STATIC_DATA_KEY, "version": new_version}, viewer_ui_state_store_payload

    def _register_analysis_callback(
        self, app: Dash, viewer_data_store_id: Dict[str, str]
    ) -> None:
        """Callback for performing analysis (e.g., calculating slopes)."""

        @app.callback(
            Output(self._get_id(self._ANALYSIS_RESULTS_SUFFIX), "children"),
            Input(self._get_id(self._CALCULATE_BUTTON_SUFFIX), "n_clicks"),
            State(viewer_data_store_id, "data"),
            prevent_initial_call=True,
        )
        def _run_slope_analysis(
            _n_clicks: int, current_viewer_data_ref: Optional[Dict[str, str]]
        ) -> str:
            if (
                not current_viewer_data_ref
                or current_viewer_data_ref.get("key") != data_registry.STATIC_DATA_KEY
            ):
                return "Analysis requires static data to be active."

            static_data_object = data_registry.get_data(data_registry.STATIC_DATA_KEY)
            if not static_data_object or not static_data_object.get("annotations"):
                return "No annotations found in static data for analysis."

            annotations_data = static_data_object["annotations"]
            slopes = calculate_slopes(annotations_data)
            if slopes:
                return json.dumps(slopes, indent=2)
            return "No lines to analyze or error in calculation."

    def _register_load_from_disk_callback(
        self,
        app: Dash,
        viewer_data_store_id: Dict[str, str],
        orchestrator_stores: Dict[str, Any],
        viewer_ui_state_store_id: Dict[str, Any],
    ) -> None:
        from qua_dashboards.video_mode.video_mode_component import VideoModeComponent

        main_status_alert_id = orchestrator_stores.get(
            VideoModeComponent._MAIN_STATUS_ALERT_ID_SUFFIX
        )

        @app.callback(
            Output(viewer_data_store_id, "data", allow_duplicate=True),
            Output(viewer_ui_state_store_id, "data", allow_duplicate=True),
            Output(main_status_alert_id, "children", allow_duplicate=True),
            Input(self._get_id(self._LOAD_FROM_DISK_BUTTON_SUFFIX), "n_clicks"),
            State(self._get_id(self._LOAD_FROM_DISK_INPUT_SUFFIX), "value"),
            State(viewer_data_store_id, "data"),
            prevent_initial_call=True,
        )
        def load_from_disk_callback(n_clicks, idx, current_viewer_data_ref):
            if not n_clicks:
                raise PreventUpdate
            if not idx:
                return (
                    dash.no_update,
                    dbc.Alert(
                        "Please provide an input idx to load data.",
                        color="warning",
                        dismissable=True,
                    ),
                )
            data = load_data(idx)
            if not isinstance(data, dict):
                raise PreventUpdate
            new_version = data_registry.set_data(data_registry.STATIC_DATA_KEY, data)
            self._reset_transient_state()
            viewer_ui_state_store_payload = {
                "selected_point_to_move": self._selected_point_to_move["point_id"],
                "selected_point_for_line": self._selected_indices_for_line,
                "show_labels": self._show_labels,
            }

            if data.get("base_image_data") is not None:
                self._update_click_tolerance(base_image_data=data["base_image_data"])
            self._next_point_id_counter = len(
                data.get("annotations", {}).get("points", [])
            )
            self._next_line_id_counter = len(
                data.get("annotations", {}).get("lines", [])
            )
            return (
                {"key": data_registry.STATIC_DATA_KEY, "version": new_version},
                viewer_ui_state_store_payload,
                dbc.Alert(
                    f"Successfully loaded data for idx '{idx}'.",
                    color="success",
                    dismissable=True,
                ),
            )<|MERGE_RESOLUTION|>--- conflicted
+++ resolved
@@ -103,15 +103,11 @@
         self._selected_indices_for_line: List[str] = []
         self._next_point_id_counter: int = 0  # Reset when new base_image is loaded
         self._next_line_id_counter: int = 0  # Reset when new base_image is loaded
-<<<<<<< HEAD
-        self._show_point_labels = True
+        self._show_labels = ['points']
         self._translate_all: Optional[Dict[str, Any]] = {
             "translate": False,
             "clicked_point": None,
         }
-=======
-        self._show_labels = ['points']
->>>>>>> 9048bb11
 
         logger.info(f"AnnotationTabController '{self.component_id}' initialized.")
 
@@ -166,10 +162,7 @@
         self._selected_indices_for_line = []
         self._next_point_id_counter = 0
         self._next_line_id_counter = 0
-<<<<<<< HEAD
         self._translate_all = {"translate": False, "clicked_point_x": None, "clicked_point_y": None}
-=======
->>>>>>> 9048bb11
         logger.debug(f"{self.component_id}: Transient annotation state reset.")
 
     def get_layout(self) -> html.Div:
