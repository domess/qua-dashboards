--- conflicted
+++ resolved
@@ -167,16 +167,10 @@
         """Generates the Dash layout for the Annotation tab."""
         logger.debug(f"Generating layout for {self.component_id}")
         radio_options = [
-<<<<<<< HEAD
-            {"label": "Add/Move Points (Shift+P)", "value": "point"},
-            {"label": "Add Lines (Shift+L)", "value": "line"},
-            {"label": "Delete (Shift+D)", "value": "delete"},
-            {"label": "Translate all points and lines (SHIFT+T)", "value": "translate-all"},
-=======
             {"label": "Add/Move Points", "value": "point"},
             {"label": "Add Lines", "value": "line"},
             {"label": "Delete", "value": "delete"},
->>>>>>> 2c57b224
+            {"label": "Translate all points and lines", "value": "translate-all"},
         ]
 
         controls_layout = dbc.CardBody(
@@ -833,60 +827,6 @@
                 return json.dumps(slopes, indent=2)
             return "No lines to analyze or error in calculation."
 
-<<<<<<< HEAD
-    def _register_shortcut_callback(self, app: Dash) -> None:
-        """Client-side callback for handling keyboard shortcuts."""
-        app.clientside_callback(
-            f"""
-            function(dummy_input_value) {{
-                const componentId = '{self.component_id}';
-                const listenerAttachedFlag = `annotationKeyListenerAttached_${{componentId}}`;
-                const modeSelectorIdObj = {json.dumps(self._get_id(self._MODE_SELECTOR_SUFFIX))};
-
-                if (!window[listenerAttachedFlag]) {{
-                     const handleKeyDown = function(event) {{
-                        const activeElement = document.activeElement;
-                        const isInputFocused = activeElement &&
-                            (activeElement.tagName === 'INPUT' ||
-                             activeElement.tagName === 'TEXTAREA' ||
-                             activeElement.isContentEditable);
-
-                        let modeSelectorElement = document.getElementById(JSON.stringify(modeSelectorIdObj));
-                        if (!modeSelectorElement) {{ return; }}
-                        
-                        const isTabActive = modeSelectorElement.offsetParent !== null;
-
-                        if (event.shiftKey && !isInputFocused && isTabActive) {{
-                            let key = event.key.toLowerCase();
-                            let mapping = {{"p": "point", "l": "line", "d": "delete", "t": "translate-all"}};
-                            if (mapping.hasOwnProperty(key)) {{
-                                event.preventDefault();
-                                try {{
-                                    dash_clientside.set_props(modeSelectorIdObj, {{value: mapping[key]}});
-                                }} catch (e) {{
-                                     console.error(`Error setting mode selector for ${{componentId}}:`, e);
-                                }}
-                            }}
-                        }}
-                    }};
-                    document.addEventListener("keydown", handleKeyDown);
-                    window[listenerAttachedFlag] = true;
-                }}
-                return window.dash_clientside.no_update;
-            }}
-            """,
-            Output(
-                component_id=self._get_id(self._SHORTCUT_DUMMY_OUTPUT_SUFFIX),
-                component_property="children",
-            ),
-            Input(
-                component_id=self._get_id(self._SHORTCUT_DUMMY_INPUT_SUFFIX),
-                component_property="children",
-            ),
-        )
-
-=======
->>>>>>> 2c57b224
     def _register_load_from_disk_callback(
         self,
         app: Dash,
